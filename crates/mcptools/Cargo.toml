--- conflicted
+++ resolved
@@ -35,9 +35,6 @@
 scraper = { workspace = true }
 base64 = { workspace = true }
 html-escape = { workspace = true }
-<<<<<<< HEAD
 md5 = { workspace = true }
 dirs-next = { workspace = true }
-=======
-urlencoding = { workspace = true }
->>>>>>> 99496627
+urlencoding = { workspace = true }